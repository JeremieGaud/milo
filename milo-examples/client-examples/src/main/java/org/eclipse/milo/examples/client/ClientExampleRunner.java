--- conflicted
+++ resolved
@@ -48,13 +48,7 @@
 
     private final CompletableFuture<OpcUaClient> future = new CompletableFuture<>();
 
-<<<<<<< HEAD
-    private final ExampleServer exampleServer;
-=======
-    private final KeyStoreLoader loader = new KeyStoreLoader();
-
     private ExampleServer exampleServer;
->>>>>>> f388968c
 
     private final ClientExample clientExample;
     private final boolean serverRequired;
@@ -86,11 +80,7 @@
         SecurityPolicy securityPolicy = clientExample.getSecurityPolicy();
 
         EndpointDescription[] endpoints = UaTcpStackClient
-<<<<<<< HEAD
-            .getEndpoints("opc.tcp://localhost:12686/example").get();
-=======
             .getEndpoints(clientExample.getEndpointUrl()).get();
->>>>>>> f388968c
 
         EndpointDescription endpoint = Arrays.stream(endpoints)
             .filter(e -> e.getSecurityPolicyUri().equals(securityPolicy.getSecurityPolicyUri()))
